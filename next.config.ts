/** @type {import('next').NextConfig} */

<<<<<<< HEAD
// GitHub Pagesのリポジトリ名（サブディレクトリ）を設定
// 例: https://username.github.io/repository-name の場合は '/repository-name'
const basePath = isStatic ? process.env.NEXT_PUBLIC_BASE_PATH || '' : '';

module.exports = {
  output: isStatic ? "export" : undefined,               // 静的ビルド時だけ 'export'
  basePath: basePath,                                    // GitHub Pagesのサブパス
  assetPrefix: basePath,                                 // アセットファイルのプレフィックス
  trailingSlash: true,                                   // GitHub Pagesとの互換性向上
=======
// 環境変数で静的エクスポートを判定
const isStatic = process.env.STATIC_EXPORT === "true";

// GitHub Actionsでの実行かを判定
const isGithubActions = process.env.GITHUB_ACTIONS === 'true';

// リポジトリ名（GitHub Pagesのサブパスになる部分）
const repo = 'slideshow-html';

const nextConfig = {
  /**
   * GitHub Pagesにデプロイする場合、リポジトリ名がサブパスとしてURLに含まれるため、
   * basePathとassetPrefixをリポジトリ名に設定する必要があります。
   * GITHUB_ACTIONS環境変数は、GitHub Actionsの実行中には自動的に 'true' に設定されます。
   */
  basePath: isGithubActions ? `/${repo}` : '',
  assetPrefix: isGithubActions ? `/${repo}/` : '',

  // 静的サイトとして出力する設定
  output: isStatic ? "export" : undefined,

  // 静的サイトではNext.jsの画像最適化が使えないため、無効化する
>>>>>>> 47cc74c8
  images: {
    unoptimized: isStatic,
  },
  
  reactStrictMode: true,
};

module.exports = nextConfig;<|MERGE_RESOLUTION|>--- conflicted
+++ resolved
@@ -1,16 +1,5 @@
 /** @type {import('next').NextConfig} */
 
-<<<<<<< HEAD
-// GitHub Pagesのリポジトリ名（サブディレクトリ）を設定
-// 例: https://username.github.io/repository-name の場合は '/repository-name'
-const basePath = isStatic ? process.env.NEXT_PUBLIC_BASE_PATH || '' : '';
-
-module.exports = {
-  output: isStatic ? "export" : undefined,               // 静的ビルド時だけ 'export'
-  basePath: basePath,                                    // GitHub Pagesのサブパス
-  assetPrefix: basePath,                                 // アセットファイルのプレフィックス
-  trailingSlash: true,                                   // GitHub Pagesとの互換性向上
-=======
 // 環境変数で静的エクスポートを判定
 const isStatic = process.env.STATIC_EXPORT === "true";
 
@@ -33,7 +22,6 @@
   output: isStatic ? "export" : undefined,
 
   // 静的サイトではNext.jsの画像最適化が使えないため、無効化する
->>>>>>> 47cc74c8
   images: {
     unoptimized: isStatic,
   },
